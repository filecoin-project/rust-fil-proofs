--- conflicted
+++ resolved
@@ -212,19 +212,11 @@
         api_version: ApiVersion::V1_1_0,
     };
 
-<<<<<<< HEAD
-    let pp = FallbackPoSt::<OctMerkleTree<PoseidonHasher<Fr>>>::setup(&params)
+    let pp = FallbackPoSt::<DiskTree<PoseidonHasher<Fr>, U8, U0, U0>>::setup(&params)
         .expect("fallback post setup failure");
 
     let mut cs = BenchCS::<Fr>::new();
-    FallbackPoStCompound::<OctMerkleTree<PoseidonHasher<Fr>>>::blank_circuit(&pp)
-=======
-    let pp = FallbackPoSt::<DiskTree<PoseidonHasher, U8, U0, U0>>::setup(&params)
-        .expect("fallback post setup failure");
-
-    let mut cs = BenchCS::<Fr>::new();
-    FallbackPoStCompound::<DiskTree<PoseidonHasher, U8, U0, U0>>::blank_circuit(&pp)
->>>>>>> 128f7209
+    FallbackPoStCompound::<DiskTree<PoseidonHasher<Fr>, U8, U0, U0>>::blank_circuit(&pp)
         .synthesize(&mut cs)
         .expect("blank circuit failure");
 
