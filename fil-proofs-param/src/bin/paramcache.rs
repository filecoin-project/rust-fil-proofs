use std::env;
use std::process::exit;
use std::str::FromStr;

use blstrs::Scalar as Fr;
use dialoguer::{theme::ColorfulTheme, MultiSelect};
use filecoin_proofs::{
    constants::{
        DefaultPieceHasher, PUBLISHED_SECTOR_SIZES, WINDOW_POST_CHALLENGE_COUNT,
        WINDOW_POST_SECTOR_COUNT, WINNING_POST_CHALLENGE_COUNT, WINNING_POST_SECTOR_COUNT,
    },
    parameters::{public_params, window_post_public_params, winning_post_public_params},
    types::{PaddedBytesAmount, PoRepConfig, PoRepProofPartitions, PoStConfig, SectorSize},
    with_shape, PoStType,
};
use humansize::{file_size_opts, FileSize};
use indicatif::ProgressBar;
use log::{error, info, warn};
use rand::rngs::OsRng;
use storage_proofs_core::{
    api_version::ApiVersion, compound_proof::CompoundProof, merkle::MerkleTreeTrait,
    parameter_cache::CacheableParameters,
};
use storage_proofs_porep::stacked::{StackedCircuit, StackedCompound, StackedDrg};
use storage_proofs_post::fallback::{FallbackPoSt, FallbackPoStCircuit, FallbackPoStCompound};
use storage_proofs_update::{constants::TreeRHasher, EmptySectorUpdateCompound};
use structopt::StructOpt;

fn cache_porep_params<Tree>(porep_config: PoRepConfig)
where
    Tree: 'static + MerkleTreeTrait<Hasher = TreeRHasher<Fr>, Field = Fr>,
{
    info!("generating PoRep groth params");

    let public_params = public_params(
        PaddedBytesAmount::from(porep_config),
        usize::from(PoRepProofPartitions::from(porep_config)),
        porep_config.porep_id,
        porep_config.api_version,
    )
    .expect("failed to get public params from config");

    let circuit = <StackedCompound<Tree, DefaultPieceHasher<Fr>> as CompoundProof<
        StackedDrg<Tree, DefaultPieceHasher<Fr>>,
        StackedCircuit<Tree, DefaultPieceHasher<Fr>>,
    >>::blank_circuit(&public_params);

    let _ = StackedCompound::<Tree, DefaultPieceHasher<Fr>>::get_param_metadata(
        circuit.clone(),
        &public_params,
    )
    .expect("failed to get metadata");

    let _ = StackedCompound::<Tree, DefaultPieceHasher<Fr>>::get_groth_params(
        Some(&mut OsRng),
        circuit.clone(),
        &public_params,
    )
    .expect("failed to get groth params");

    let _ = StackedCompound::<Tree, DefaultPieceHasher<Fr>>::get_verifying_key(
        Some(&mut OsRng),
        circuit,
        &public_params,
    )
    .expect("failed to get verifying key");
}

fn cache_winning_post_params<Tree>(post_config: &PoStConfig)
where
    Tree: 'static + MerkleTreeTrait<Hasher = TreeRHasher<Fr>, Field = Fr>,
{
    info!("generating Winning-PoSt groth params");

    let public_params = winning_post_public_params::<Tree>(post_config)
        .expect("failed to get public params from config");

    let circuit = <FallbackPoStCompound<Tree> as CompoundProof<
        FallbackPoSt<Tree>,
        FallbackPoStCircuit<Tree>,
    >>::blank_circuit(&public_params);

    let _ = <FallbackPoStCompound<Tree>>::get_param_metadata(circuit.clone(), &public_params)
        .expect("failed to get metadata");

    let _ = <FallbackPoStCompound<Tree>>::get_groth_params(
        Some(&mut OsRng),
        circuit.clone(),
        &public_params,
    )
    .expect("failed to get groth params");

    let _ =
        <FallbackPoStCompound<Tree>>::get_verifying_key(Some(&mut OsRng), circuit, &public_params)
            .expect("failed to get verifying key");
}

fn cache_window_post_params<Tree>(post_config: &PoStConfig)
where
    Tree: 'static + MerkleTreeTrait<Hasher = TreeRHasher<Fr>, Field = Fr>,
{
    info!("generating Window-PoSt groth params");

    let public_params = window_post_public_params::<Tree>(post_config)
        .expect("failed to get public params from config");

    let circuit: FallbackPoStCircuit<Tree> = <FallbackPoStCompound<Tree> as CompoundProof<
        FallbackPoSt<Tree>,
        FallbackPoStCircuit<Tree>,
    >>::blank_circuit(&public_params);

    let _ = <FallbackPoStCompound<Tree>>::get_param_metadata(circuit.clone(), &public_params)
        .expect("failed to get metadata");

    let _ = <FallbackPoStCompound<Tree>>::get_groth_params(
        Some(&mut OsRng),
        circuit.clone(),
        &public_params,
    )
    .expect("failed to get groth params");

    let _ =
        <FallbackPoStCompound<Tree>>::get_verifying_key(Some(&mut OsRng), circuit, &public_params)
            .expect("failed to get verifying key");
}

fn cache_empty_sector_update_params<Tree>(porep_config: PoRepConfig)
where
    Tree: 'static + MerkleTreeTrait<Hasher = TreeRHasher<Fr>, Field = Fr>,
{
    info!("generating EmptySectorUpdate groth params");

    let public_params =
        storage_proofs_update::PublicParams::from_sector_size(u64::from(porep_config.sector_size));

    let circuit = EmptySectorUpdateCompound::<
        Tree::Arity,
        Tree::SubTreeArity,
        Tree::TopTreeArity,
    >::blank_circuit(&public_params);

    let _ = EmptySectorUpdateCompound::<
        Tree::Arity,
        Tree::SubTreeArity,
        Tree::TopTreeArity,
    >::groth_params(Some(&mut OsRng), &public_params)
    .expect("failed to get groth params");

    let _ = EmptySectorUpdateCompound::get_param_metadata(circuit, &public_params)
        .expect("failed to get metadata");

    let _ = EmptySectorUpdateCompound::<
        Tree::Arity,
        Tree::SubTreeArity,
        Tree::TopTreeArity,
    >::verifying_key(Some(&mut OsRng), &public_params)
    .expect("failed to get verifying key");
}

#[derive(Debug, StructOpt)]
#[structopt(
    name = "paramcache",
    about = "generates and caches SDR PoRep, Winning-PoSt, Window-PoSt, and EmptySectorUpdate groth params"
)]
struct Opt {
    #[structopt(long, group = "onlyonecache", help = "Only cache PoSt groth params.")]
    only_post: bool,
    #[structopt(
        long,
        group = "onlyonecache",
        help = "Only cache EmptySectorUpdate groth params."
    )]
    only_sector_update: bool,
    #[structopt(
        short = "z",
        long,
        use_delimiter = true,
        help = "A comma-separated list of sector sizes (in number of bytes)."
    )]
    sector_sizes: Vec<u64>,
    #[structopt(
        long = "api-version",
        value_name = "SEMANTIC VERSION",
        default_value = "1.1.0",
        help = "Use a specific rust-fil-proofs API version."
    )]
    api_version: String,
}

fn generate_params_post(sector_size: u64, api_version: ApiVersion) {
    with_shape!(
        sector_size,
        Fr,
        cache_winning_post_params,
        &PoStConfig {
            sector_size: SectorSize(sector_size),
            challenge_count: WINNING_POST_CHALLENGE_COUNT,
            sector_count: WINNING_POST_SECTOR_COUNT,
            typ: PoStType::Winning,
            priority: true,
            api_version,
        }
    );

    with_shape!(
        sector_size,
        Fr,
        cache_window_post_params,
        &PoStConfig {
            sector_size: SectorSize(sector_size),
            challenge_count: WINDOW_POST_CHALLENGE_COUNT,
            sector_count: *WINDOW_POST_SECTOR_COUNT
                .read()
                .expect("WINDOW_POST_SECTOR_COUNT poisoned")
                .get(&sector_size)
                .expect("unknown sector size"),
            typ: PoStType::Window,
            priority: true,
            api_version,
        }
    );
}

fn generate_params_porep(sector_size: u64, api_version: ApiVersion) {
    with_shape!(
        sector_size,
        Fr,
        cache_porep_params,
<<<<<<< HEAD
        PoRepConfig {
            sector_size: SectorSize(sector_size),
            partitions: PoRepProofPartitions(
                *POREP_PARTITIONS
                    .read()
                    .expect("POREP_PARTITIONS poisoned")
                    .get(&sector_size)
                    .expect("unknown sector size") as usize,
            ),
            porep_id: [0; 32],
            api_version,
        }
=======
        PoRepConfig::new_groth16(sector_size, [0; 32], api_version)
>>>>>>> 128f7209
    );
}

fn generate_params_empty_sector_update(sector_size: u64, api_version: ApiVersion) {
    with_shape!(
        sector_size,
        Fr,
        cache_empty_sector_update_params,
<<<<<<< HEAD
        PoRepConfig {
            sector_size: SectorSize(sector_size),
            partitions: PoRepProofPartitions(
                *POREP_PARTITIONS
                    .read()
                    .expect("POREP_PARTITIONS poisoned")
                    .get(&sector_size)
                    .expect("unknown sector size") as usize,
            ),
            porep_id: [0; 32],
            api_version,
        }
=======
        PoRepConfig::new_groth16(sector_size, [0; 32], api_version)
>>>>>>> 128f7209
    );
}

pub fn main() {
    // Create a stderr logger for all log levels.
    env::set_var("RUST_LOG", "paramcache");
    fil_logger::init();

    let mut opts = Opt::from_args();

    // If no sector-sizes were given provided via. the CLI, display an interactive menu. Otherwise,
    // filter out invalid CLI sector-size arguments.
    if opts.sector_sizes.is_empty() {
        let sector_size_strings: Vec<String> = PUBLISHED_SECTOR_SIZES
            .iter()
            .map(|sector_size| {
                let human_size = sector_size
                    .file_size(file_size_opts::BINARY)
                    .expect("failed to format sector size");
                // Right align numbers for easier reading.
                format!("{: >7}", human_size)
            })
            .collect();

        opts.sector_sizes = MultiSelect::with_theme(&ColorfulTheme::default())
            .with_prompt(
                "Select the sizes that should be generated if not already cached [use space key to \
                select, press return to finish]",
            )
            .items(&sector_size_strings)
            .interact()
            .expect("interaction failed")
            .into_iter()
            .map(|i| PUBLISHED_SECTOR_SIZES[i])
            .collect();
    } else {
        opts.sector_sizes.retain(|size| {
            if PUBLISHED_SECTOR_SIZES.contains(size) {
                true
            } else {
                let human_size = size
                    .file_size(file_size_opts::BINARY)
                    .expect("failed to humansize sector size argument");
                warn!("ignoring invalid sector size argument: {}", human_size);
                false
            }
        });
    }

    if opts.sector_sizes.is_empty() {
        error!("no valid sector sizes given, aborting");
        exit(1);
    }

    let api_version = ApiVersion::from_str(&opts.api_version)
        .expect("Cannot parse API version from semver string (e.g. 1.1.0)");

    for sector_size in opts.sector_sizes {
        let human_size = sector_size
            .file_size(file_size_opts::BINARY)
            .expect("failed to format sector size");
        let message = format!("Generating sector size: {}", human_size);
        info!("{}", &message);

        let spinner = ProgressBar::new_spinner();
        spinner.set_message(message);
        spinner.enable_steady_tick(100);

        if opts.only_sector_update {
            generate_params_empty_sector_update(sector_size, api_version);
        } else {
            generate_params_post(sector_size, api_version);

            if !opts.only_post {
                generate_params_porep(sector_size, api_version);
                generate_params_empty_sector_update(sector_size, api_version);
            }
        }

        spinner.finish_with_message(format!("✔ Generated sector size: {}", human_size));
    }
}<|MERGE_RESOLUTION|>--- conflicted
+++ resolved
@@ -226,22 +226,7 @@
         sector_size,
         Fr,
         cache_porep_params,
-<<<<<<< HEAD
-        PoRepConfig {
-            sector_size: SectorSize(sector_size),
-            partitions: PoRepProofPartitions(
-                *POREP_PARTITIONS
-                    .read()
-                    .expect("POREP_PARTITIONS poisoned")
-                    .get(&sector_size)
-                    .expect("unknown sector size") as usize,
-            ),
-            porep_id: [0; 32],
-            api_version,
-        }
-=======
         PoRepConfig::new_groth16(sector_size, [0; 32], api_version)
->>>>>>> 128f7209
     );
 }
 
@@ -250,22 +235,7 @@
         sector_size,
         Fr,
         cache_empty_sector_update_params,
-<<<<<<< HEAD
-        PoRepConfig {
-            sector_size: SectorSize(sector_size),
-            partitions: PoRepProofPartitions(
-                *POREP_PARTITIONS
-                    .read()
-                    .expect("POREP_PARTITIONS poisoned")
-                    .get(&sector_size)
-                    .expect("unknown sector size") as usize,
-            ),
-            porep_id: [0; 32],
-            api_version,
-        }
-=======
         PoRepConfig::new_groth16(sector_size, [0; 32], api_version)
->>>>>>> 128f7209
     );
 }
 
