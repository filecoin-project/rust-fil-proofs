[package]
name = "fil-proofs-tooling"
description = "Tooling for rust-fil-proofs"
version = "5.3.0"
authors = ["dignifiedquire <dignifiedquire@gmail.com>"]
license = "MIT OR Apache-2.0"
publish = false
edition = "2018"
repository = "https://github.com/filecoin-project/rust-fil-proofs"
readme = "README.md"

[dependencies]
storage-proofs = { path = "../storage-proofs", default-features = false }
filecoin-proofs = { path = "../filecoin-proofs", default-features = false }
clap = "2"
serde = { version = "1.0", features = ["derive"] }
serde_json = "1.0"
toml = "0.5"
lazy_static = "1.2"
glob = "0.3"
regex = "1.3.7"
commandspec = "0.12.2"
chrono = { version = "0.4.7", features = ["serde"] }
memmap = "0.7.0"
bellperson = { version = "0.11", default-features = false }
rand = "0.7"
tempfile = "3.0.8"
cpu-time = "1.0.0"
git2 = "0.13.6"
heim = { git = "https://github.com/heim-rs/heim", rev = "e22e235", features = ["host", "memory", "cpu"] }
async-std = "1.6"
blake2s_simd = "0.5.6"
fil_logger = "0.1"
log = "0.4.8"
uom = "0.30"
merkletree = "0.21.0"
bincode = "1.1.2"
anyhow = "1.0.23"
ff = { version = "0.2.3", package = "fff" }
rand_xorshift = "0.2.0"
bytefmt = "0.1.7"
rayon = "1.3.0"
flexi_logger = "0.16.1"
typenum = "1.11.2"
<<<<<<< HEAD
generic-array = "0.13.2"
dialoguer = "0.7.1"
structopt = "0.3.12"
humansize = "1.1.0"
=======
generic-array = "0.14.4"
byte-unit = "4.0.9"
>>>>>>> 5157a0f4

[features]
default = ["gpu", "measurements"]
gpu = ["storage-proofs/gpu", "filecoin-proofs/gpu", "bellperson/gpu"]
measurements = ["storage-proofs/measurements"]
profile = ["storage-proofs/profile", "measurements"]
pairing = ["storage-proofs/pairing", "filecoin-proofs/pairing", "bellperson/pairing"]
blst = ["storage-proofs/blst", "filecoin-proofs/blst", "bellperson/blst"]

[target.'cfg(target_arch = "x86_64")'.dependencies]
raw-cpuid = "8.1.2"<|MERGE_RESOLUTION|>--- conflicted
+++ resolved
@@ -42,15 +42,8 @@
 rayon = "1.3.0"
 flexi_logger = "0.16.1"
 typenum = "1.11.2"
-<<<<<<< HEAD
-generic-array = "0.13.2"
-dialoguer = "0.7.1"
-structopt = "0.3.12"
-humansize = "1.1.0"
-=======
 generic-array = "0.14.4"
 byte-unit = "4.0.9"
->>>>>>> 5157a0f4
 
 [features]
 default = ["gpu", "measurements"]
