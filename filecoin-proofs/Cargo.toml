[package]
name = "filecoin-proofs"
description = "The Filecoin specific aspects of storage-proofs, including a C based FFI, to generate and verify proofs."
version = "0.5.0"
authors = ["dignifiedquire <dignifiedquire@gmail.com>", "laser <l@s3r.com>", "porcuquine <porcuquine@users.noreply.github.com>"]
license = "MIT OR Apache-2.0"
edition = "2018"
repository = "https://github.com/filecoin-project/rust-fil-proofs"
readme = "README.md"

[dependencies]
storage-proofs = { version = "^0.5", path = "../storage-proofs" }
bitvec = "0.5"
chrono = "0.4"
rand = "0.4"
failure = "0.1"
lazy_static = "1.2"
memmap = "0.7"
colored = "1.6"
pbr = "1.0"
tempfile = "3"
byteorder = "1"
itertools = "0.8"
serde_cbor = "0.9.0"
serde = { version = "1", features = ["rc", "derive"] }
serde_json = "1.0"
regex = "1"
ff = "0.4.0"
blake2b_simd = "0.5"
phase21 = "0.3"
bellperson = "0.2"
paired = "0.15"
fil-sapling-crypto = "0.1.1"
clap = "2"
<<<<<<< HEAD
env_proxy = "0.3"
=======
log = "0.4.7"
pretty_env_logger = "0.3.0"
>>>>>>> d19834d0

[dependencies.reqwest]
version = "0.9"
default-features = false
features = ["default-tls-vendored"]

[dev-dependencies]
gperftools = "0.2"
criterion = "0.2"
rexpect = "0.3.0"

[features]
default = []
cpu-profile = []
heap-profile = []
simd = ["storage-proofs/simd"]
asm = ["storage-proofs/asm"]

[[bench]]
name = "preprocessing"
harness = false<|MERGE_RESOLUTION|>--- conflicted
+++ resolved
@@ -32,12 +32,9 @@
 paired = "0.15"
 fil-sapling-crypto = "0.1.1"
 clap = "2"
-<<<<<<< HEAD
-env_proxy = "0.3"
-=======
 log = "0.4.7"
 pretty_env_logger = "0.3.0"
->>>>>>> d19834d0
+env_proxy = "0.3"
 
 [dependencies.reqwest]
 version = "0.9"
