--- conflicted
+++ resolved
@@ -115,22 +115,7 @@
     porep_id[..8].copy_from_slice(&porep_id_v1_1.to_le_bytes());
     assert!(!is_legacy_porep_id(porep_id));
 
-<<<<<<< HEAD
-    let config = PoRepConfig {
-        sector_size: SectorSize(SECTOR_SIZE_2_KIB),
-        partitions: PoRepProofPartitions(
-            *POREP_PARTITIONS
-                .read()
-                .expect("POREP_PARTITIONS poisoned")
-                .get(&SECTOR_SIZE_2_KIB)
-                .expect("unknown sector size") as usize,
-        ),
-        porep_id,
-        api_version: ApiVersion::V1_1_0,
-    };
-=======
     let config = PoRepConfig::new_groth16(SECTOR_SIZE_2_KIB, porep_id, ApiVersion::V1_1_0);
->>>>>>> 128f7209
     let comm_r: [u8; 32] = [5u8; 32];
     let comm_d: [u8; 32] = [6u8; 32];
     let prover_id: [u8; 32] = [7u8; 32];
