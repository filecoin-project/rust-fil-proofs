--- conflicted
+++ resolved
@@ -7,13 +7,8 @@
 use paired::bls12_381::Fr;
 use rand::{Rng, SeedableRng};
 use rand_xorshift::XorShiftRng;
-<<<<<<< HEAD
 use storage_proofs_core::{hasher::Hasher, sector::*};
-=======
-use storage_proofs::hasher::Hasher;
-use storage_proofs::post::fallback::PoStShape;
-use storage_proofs::sector::*;
->>>>>>> 31997203
+use storage_proofs_post::fallback::PoStShape;
 use tempfile::NamedTempFile;
 
 use filecoin_proofs::*;
@@ -414,18 +409,12 @@
         vanilla_proofs.push(single_proof);
     }
 
-<<<<<<< HEAD
     let proof = post::window::generate_with_vanilla::<Tree>(
         &config,
         &randomness,
         prover_id,
         vanilla_proofs,
     )?;
-    /////////////////////////////////////////////
-=======
-    let proof =
-        generate_window_post_with_vanilla::<Tree>(&config, &randomness, prover_id, vanilla_proofs)?;
->>>>>>> 31997203
 
     let valid =
         post::window::verify::<Tree>(&config, &randomness, &pub_replicas, prover_id, &proof)?;
