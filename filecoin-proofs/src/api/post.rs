use std::collections::BTreeMap;
use std::fs::File;
use std::io::prelude::*;
use std::path::{Path, PathBuf};

use anyhow::{anyhow, ensure, Context, Result};
use bincode::deserialize;
use log::{info, trace};
use merkletree::store::{LevelCacheStore, Store, StoreConfig};
use paired::bls12_381::Bls12;
use rayon::prelude::*;
use storage_proofs::circuit::election_post::ElectionPoStCompound;
use storage_proofs::circuit::multi_proof::MultiProof;
use storage_proofs::compound_proof::{self, CompoundProof};
use storage_proofs::election_post;
pub use storage_proofs::election_post::Candidate;
use storage_proofs::fr32::bytes_into_fr;
use storage_proofs::hasher::Hasher;
use storage_proofs::merkle::QuadLCMerkleTree;
use storage_proofs::proof::NoRequirements;
use storage_proofs::sector::*;
use storage_proofs::stacked::CacheKey;

use crate::api::util::{as_safe_commitment, get_tree_leafs, get_tree_size};
use crate::caches::{get_post_params, get_post_verifying_key};
use crate::constants::DefaultTreeHasher;
use crate::parameters::post_setup_params;
use crate::types::{
    ChallengeSeed, Commitment, LCTree, PersistentAux, PoStConfig, ProverId, TemporaryAux,
    QUAD_ARITY,
};

/// The minimal information required about a replica, in order to be able to generate
/// a PoSt over it.
#[derive(Clone, Debug, PartialEq, Eq, Hash)]
pub struct PrivateReplicaInfo {
    /// Path to the replica.
    access: String,
    /// The replica commitment.
    comm_r: Commitment,
    /// Persistent Aux.
    aux: PersistentAux,
    /// Contains sector-specific (e.g. merkle trees) assets
    cache_dir: PathBuf,
}

impl std::cmp::Ord for PrivateReplicaInfo {
    fn cmp(&self, other: &Self) -> std::cmp::Ordering {
        self.comm_r.as_ref().cmp(other.comm_r.as_ref())
    }
}

impl std::cmp::PartialOrd for PrivateReplicaInfo {
    fn partial_cmp(&self, other: &Self) -> Option<std::cmp::Ordering> {
        Some(self.cmp(other))
    }
}

impl PrivateReplicaInfo {
    pub fn new(access: String, comm_r: Commitment, cache_dir: PathBuf) -> Result<Self> {
        ensure!(comm_r != [0; 32], "Invalid all zero commitment (comm_r)");

        let aux = {
            let mut aux_bytes = vec![];
            let f_aux_path = cache_dir.join(CacheKey::PAux.to_string());
            let mut f_aux = File::open(&f_aux_path)
                .with_context(|| format!("could not open path={:?}", f_aux_path))?;
            f_aux
                .read_to_end(&mut aux_bytes)
                .with_context(|| format!("could not read from path={:?}", f_aux_path))?;

            deserialize(&aux_bytes)
        }?;

        Ok(PrivateReplicaInfo {
            access,
            comm_r,
            aux,
            cache_dir,
        })
    }

    pub fn cache_dir_path(&self) -> &Path {
        self.cache_dir.as_path()
    }

    pub fn safe_comm_r(&self) -> Result<<DefaultTreeHasher as Hasher>::Domain> {
        as_safe_commitment(&self.comm_r, "comm_r")
    }

    pub fn safe_comm_c(&self) -> Result<<DefaultTreeHasher as Hasher>::Domain> {
        Ok(self.aux.comm_c)
    }

    pub fn safe_comm_r_last(&self) -> Result<<DefaultTreeHasher as Hasher>::Domain> {
        Ok(self.aux.comm_r_last)
    }

    /// Generate the merkle tree of this particular replica.
    pub fn merkle_tree(&self, tree_size: usize, tree_leafs: usize) -> Result<LCTree> {
        trace!(
            "post: tree size {}, tree leafs {}, cached above base {}",
            tree_size,
            tree_leafs,
            StoreConfig::default_cached_above_base_layer(tree_leafs)
        );
        let mut config = StoreConfig::new(
            self.cache_dir_path(),
            CacheKey::CommRLastTree.to_string(),
            StoreConfig::default_cached_above_base_layer(tree_leafs, QUAD_ARITY),
        );
        config.size = Some(tree_size);

        let tree_r_last_store: LevelCacheStore<<DefaultTreeHasher as Hasher>::Domain, _> =
            LevelCacheStore::new_from_disk(tree_size, QUAD_ARITY, &config)?;
        let tree_r_last = QuadLCMerkleTree::from_data_store(tree_r_last_store, tree_leafs)?;

        Ok(tree_r_last)
    }
}

/// The minimal information required about a replica, in order to be able to verify
/// a PoSt over it.
#[derive(Clone, Debug, PartialEq, Eq, Hash)]
pub struct PublicReplicaInfo {
    /// The replica commitment.
    comm_r: Commitment,
}

impl std::cmp::Ord for PublicReplicaInfo {
    fn cmp(&self, other: &Self) -> std::cmp::Ordering {
        self.comm_r.as_ref().cmp(other.comm_r.as_ref())
    }
}

impl std::cmp::PartialOrd for PublicReplicaInfo {
    fn partial_cmp(&self, other: &Self) -> Option<std::cmp::Ordering> {
        Some(self.cmp(other))
    }
}

impl PublicReplicaInfo {
    pub fn new(comm_r: Commitment) -> Result<Self> {
        ensure!(comm_r != [0; 32], "Invalid all zero commitment (comm_r)");
        Ok(PublicReplicaInfo { comm_r })
    }

    pub fn safe_comm_r(&self) -> Result<<DefaultTreeHasher as Hasher>::Domain> {
        as_safe_commitment(&self.comm_r, "comm_r")
    }
}

/// Generates proof-of-spacetime candidates for ElectionPoSt.
///
/// # Arguments
///
/// * `post_config` - post config that contains the sector size of each sector that we are
/// generating this post for.
/// * `randomness` - randomness used to generate sector challenges.
/// * `challenge_count` - the number sector challenges in this post.
/// * `replicas` - each sector's sector-id and associated replica info.
/// * `prover_id` - the prover-id that is generating this post.
pub fn generate_candidates(
    post_config: PoStConfig,
    randomness: &ChallengeSeed,
    challenge_count: u64,
    replicas: &BTreeMap<SectorId, PrivateReplicaInfo>,
    prover_id: ProverId,
) -> Result<Vec<Candidate>> {
    info!("generate_candidates:start");

    ensure!(!replicas.is_empty(), "Replicas must not be empty");
    ensure!(challenge_count > 0, "Challenge count must be > 0");

    let vanilla_params = post_setup_params(post_config);
    let setup_params = compound_proof::SetupParams {
        vanilla_params,
        partitions: None,
        priority: false,
    };
    let public_params: compound_proof::PublicParams<
        election_post::ElectionPoSt<DefaultTreeHasher>,
    > = ElectionPoStCompound::setup(&setup_params)?;

    let sector_count = replicas.len() as u64;
    ensure!(sector_count > 0, "Must supply at least one replica");

    let sectors = replicas.keys().copied().collect();

    let challenged_sectors =
        election_post::generate_sector_challenges(randomness, challenge_count, &sectors)?;

    // Match the replicas to the challenges, as these are the only ones required.
    let challenged_replicas: Vec<_> = challenged_sectors
        .iter()
        .map(|c| {
            if let Some(replica) = replicas.get(c) {
                Ok((c, replica))
            } else {
                Err(anyhow!(
                    "Invalid challenge generated: {}, only {} sectors are being proven",
                    c,
                    sector_count
                ))
            }
        })
        .collect::<Result<_, _>>()?;

    // Generate merkle trees for the challenged replicas.
    // Merkle trees should be generated only once, not multiple times if the same sector is challenged
    // multiple times, so we build a HashMap of trees.

    let mut unique_challenged_replicas = challenged_replicas.clone();
    unique_challenged_replicas.sort_unstable(); // dedup requires a sorted list
    unique_challenged_replicas.dedup();

    let tree_size = get_tree_size::<<DefaultTreeHasher as Hasher>::Domain>(post_config.sector_size);
<<<<<<< HEAD
    let tree_leafs = get_merkle_tree_leafs(tree_size, QUAD_ARITY);
=======
    let tree_leafs =
        get_tree_leafs::<<DefaultTreeHasher as Hasher>::Domain>(post_config.sector_size);
>>>>>>> e6055a1e

    let unique_trees_res: Vec<_> = unique_challenged_replicas
        .into_par_iter()
        .map(|(id, replica)| {
            // Ensure that any associated cached data persisted is
            // discarded and our tree is compacted by this point.
            let t_aux = {
                let mut aux_bytes = vec![];
                let f_aux_path = replica.cache_dir_path().join(CacheKey::TAux.to_string());
                let mut f_aux = File::open(&f_aux_path)
                    .with_context(|| format!("could not open path={:?}", f_aux_path))?;
                f_aux
                    .read_to_end(&mut aux_bytes)
                    .with_context(|| format!("could not read from path={:?}", f_aux_path))?;

                deserialize(&aux_bytes)
            }?;

            TemporaryAux::compact(t_aux)?;

            replica
                .merkle_tree(tree_size, tree_leafs)
                .map(|tree| (*id, tree))
        })
        .collect();

    // resolve results
    let trees: BTreeMap<SectorId, LCTree> =
        unique_trees_res.into_iter().collect::<Result<_, _>>()?;

    let candidates = election_post::generate_candidates::<DefaultTreeHasher>(
        &public_params.vanilla_params,
        &challenged_sectors,
        &trees,
        &prover_id,
        randomness,
    )?;

    info!("generate_candidates:finish");

    Ok(candidates)
}

pub type SnarkProof = Vec<u8>;

/// Generates a ticket from a partial_ticket.
pub fn finalize_ticket(partial_ticket: &[u8; 32]) -> Result<[u8; 32]> {
    let partial_ticket =
        bytes_into_fr::<Bls12>(partial_ticket).context("Invalid partial_ticket")?;
    Ok(election_post::finalize_ticket(&partial_ticket))
}

/// Generates a proof-of-spacetime.
///
/// # Arguments
///
/// * `post_config` - post config that contains the sector size of each sector that we are
/// generating this post for.
/// * `randomness` - randomness used to generate sector challenges.
/// * `replicas` - each sector's sector-id and associated replica info.
/// * `winners` - a vector containing each winning ticket.
/// * `prover_id` - the prover-id that is generating this post.
pub fn generate_post(
    post_config: PoStConfig,
    randomness: &ChallengeSeed,
    replicas: &BTreeMap<SectorId, PrivateReplicaInfo>,
    winners: Vec<Candidate>,
    prover_id: ProverId,
) -> Result<Vec<SnarkProof>> {
    info!("generate_post:start");

    let sector_count = replicas.len() as u64;
    ensure!(sector_count > 0, "Must supply at least one replica");
    ensure!(!winners.is_empty(), "Winners must not be empty");
    ensure!(!replicas.is_empty(), "Replicas must not be empty");

    let vanilla_params = post_setup_params(post_config);
    let setup_params = compound_proof::SetupParams {
        vanilla_params,
        partitions: None,
        priority: post_config.priority,
    };
    let pub_params: compound_proof::PublicParams<election_post::ElectionPoSt<DefaultTreeHasher>> =
        ElectionPoStCompound::setup(&setup_params)?;
    let groth_params = get_post_params(post_config)?;

    let tree_size = get_tree_size::<<DefaultTreeHasher as Hasher>::Domain>(post_config.sector_size);
<<<<<<< HEAD
    let tree_leafs = get_merkle_tree_leafs(tree_size, QUAD_ARITY);
=======
    let tree_leafs =
        get_tree_leafs::<<DefaultTreeHasher as Hasher>::Domain>(post_config.sector_size);
>>>>>>> e6055a1e

    let mut proofs = Vec::with_capacity(winners.len());

    let inputs: Vec<_> = winners
        .par_iter()
        .map(|winner| {
            let replica = replicas
                .get(&winner.sector_id)
                .with_context(|| format!("Missing replica for sector: {}", winner.sector_id))?;
            let tree = replica.merkle_tree(tree_size, tree_leafs)?;

            let comm_r = replica.safe_comm_r()?;
            let pub_inputs = election_post::PublicInputs {
                randomness: *randomness,
                comm_r,
                sector_id: winner.sector_id,
                partial_ticket: winner.partial_ticket,
                sector_challenge_index: winner.sector_challenge_index,
                prover_id,
            };

            let comm_c = replica.safe_comm_c()?;
            let comm_r_last = replica.safe_comm_r_last()?;
            let priv_inputs = election_post::PrivateInputs::<DefaultTreeHasher> {
                tree,
                comm_c,
                comm_r_last,
            };

            Ok((pub_inputs, priv_inputs))
        })
        .collect::<Result<_>>()?;

    for (pub_inputs, priv_inputs) in &inputs {
        let proof =
            ElectionPoStCompound::prove(&pub_params, &pub_inputs, &priv_inputs, &groth_params)?;
        proofs.push(proof.to_vec()?);
    }

    info!("generate_post:finish");

    Ok(proofs)
}

/// Verifies a proof-of-spacetime.
///
/// # Arguments
///
/// * `post_config` - post config that contains the sector size of each sector that this post was
/// generated for.
/// * `randomness` - the randomness used to generate the sector challenges.
/// * `challenge_count` - the number of sector challenges in this post.
/// * `proofs` - each winning ticket's serialized circuit proof.
/// * `replicas` - each sector's sector-id and associated replica info.
/// * `winners` - a vector containing each winning ticket.
/// * `prover_id` - the prover-id that generated this post.
pub fn verify_post(
    post_config: PoStConfig,
    randomness: &ChallengeSeed,
    challenge_count: u64,
    proofs: &[Vec<u8>],
    replicas: &BTreeMap<SectorId, PublicReplicaInfo>,
    winners: &[Candidate],
    prover_id: ProverId,
) -> Result<bool> {
    info!("verify_post:start");

    let sector_count = replicas.len() as u64;
    ensure!(sector_count > 0, "Must supply at least one replica");
    ensure!(!winners.is_empty(), "Winners must not be empty");
    ensure!(!proofs.is_empty(), "Proofs must not be empty");
    ensure!(!replicas.is_empty(), "Replicas must not be empty");
    ensure!(
        winners.len() == proofs.len(),
        "Missmatch between winners and proofs"
    );

    let sectors = replicas.keys().copied().collect();
    let vanilla_params = post_setup_params(post_config);
    let setup_params = compound_proof::SetupParams {
        vanilla_params,
        partitions: None,
        priority: false,
    };
    let pub_params: compound_proof::PublicParams<election_post::ElectionPoSt<DefaultTreeHasher>> =
        ElectionPoStCompound::setup(&setup_params)?;

    let verifying_key = get_post_verifying_key(post_config)?;
    for (proof, winner) in proofs.iter().zip(winners.iter()) {
        let replica = replicas
            .get(&winner.sector_id)
            .with_context(|| format!("Missing replica for sector: {}", winner.sector_id))?;
        let comm_r = replica.safe_comm_r()?;

        if !election_post::is_valid_sector_challenge_index(
            challenge_count,
            winner.sector_challenge_index,
        ) {
            return Ok(false);
        }

        let expected_sector_id = election_post::generate_sector_challenge(
            randomness,
            winner.sector_challenge_index as usize,
            &sectors,
        )?;
        if expected_sector_id != winner.sector_id {
            return Ok(false);
        }

        let proof = MultiProof::new_from_reader(None, &proof[..], &verifying_key)?;
        let pub_inputs = election_post::PublicInputs {
            randomness: *randomness,
            comm_r,
            sector_id: winner.sector_id,
            partial_ticket: winner.partial_ticket,
            sector_challenge_index: winner.sector_challenge_index,
            prover_id,
        };

        let is_valid =
            ElectionPoStCompound::verify(&pub_params, &pub_inputs, &proof, &NoRequirements)?;
        if !is_valid {
            return Ok(false);
        }
    }

    info!("verify_post:finish");

    Ok(true)
}<|MERGE_RESOLUTION|>--- conflicted
+++ resolved
@@ -6,6 +6,7 @@
 use anyhow::{anyhow, ensure, Context, Result};
 use bincode::deserialize;
 use log::{info, trace};
+use merkletree::merkle::get_merkle_tree_leafs;
 use merkletree::store::{LevelCacheStore, Store, StoreConfig};
 use paired::bls12_381::Bls12;
 use rayon::prelude::*;
@@ -21,7 +22,7 @@
 use storage_proofs::sector::*;
 use storage_proofs::stacked::CacheKey;
 
-use crate::api::util::{as_safe_commitment, get_tree_leafs, get_tree_size};
+use crate::api::util::{as_safe_commitment, get_tree_size};
 use crate::caches::{get_post_params, get_post_verifying_key};
 use crate::constants::DefaultTreeHasher;
 use crate::parameters::post_setup_params;
@@ -102,7 +103,7 @@
             "post: tree size {}, tree leafs {}, cached above base {}",
             tree_size,
             tree_leafs,
-            StoreConfig::default_cached_above_base_layer(tree_leafs)
+            StoreConfig::default_cached_above_base_layer(tree_leafs, QUAD_ARITY)
         );
         let mut config = StoreConfig::new(
             self.cache_dir_path(),
@@ -215,12 +216,7 @@
     unique_challenged_replicas.dedup();
 
     let tree_size = get_tree_size::<<DefaultTreeHasher as Hasher>::Domain>(post_config.sector_size);
-<<<<<<< HEAD
     let tree_leafs = get_merkle_tree_leafs(tree_size, QUAD_ARITY);
-=======
-    let tree_leafs =
-        get_tree_leafs::<<DefaultTreeHasher as Hasher>::Domain>(post_config.sector_size);
->>>>>>> e6055a1e
 
     let unique_trees_res: Vec<_> = unique_challenged_replicas
         .into_par_iter()
@@ -308,12 +304,7 @@
     let groth_params = get_post_params(post_config)?;
 
     let tree_size = get_tree_size::<<DefaultTreeHasher as Hasher>::Domain>(post_config.sector_size);
-<<<<<<< HEAD
     let tree_leafs = get_merkle_tree_leafs(tree_size, QUAD_ARITY);
-=======
-    let tree_leafs =
-        get_tree_leafs::<<DefaultTreeHasher as Hasher>::Domain>(post_config.sector_size);
->>>>>>> e6055a1e
 
     let mut proofs = Vec::with_capacity(winners.len());
 
