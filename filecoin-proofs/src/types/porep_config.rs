--- conflicted
+++ resolved
@@ -57,14 +57,18 @@
 }
 
 impl PoRepConfig {
-<<<<<<< HEAD
+    /// construct PoRepConfig by halo2
     pub fn new_halo2(sector_size: SectorSize, porep_id: [u8; 32], api_version: ApiVersion) -> Self {
         let sector_nodes = u64::from(sector_size) as usize >> 5;
         let partitions = storage_proofs_porep::stacked::halo2::partition_count(sector_nodes);
         PoRepConfig {
             sector_size,
             partitions: PoRepProofPartitions::from(partitions),
-=======
+            porep_id,
+            api_version,
+        }
+    }
+
     /// construct PoRepConfig by groth16
     pub fn new_groth16(sector_size: u64, porep_id: [u8; 32], api_version: ApiVersion) -> Self {
         Self {
@@ -74,9 +78,8 @@
                     .read()
                     .expect("POREP_PARTITIONS poisoned")
                     .get(&sector_size)
-                    .expect("unknown sector size"),
+                    .expect("unknown sector size") as usize,
             ),
->>>>>>> 128f7209
             porep_id,
             api_version,
         }
