--- conflicted
+++ resolved
@@ -4,12 +4,9 @@
 
 use anyhow::{bail, ensure, Context};
 use byteorder::{ByteOrder, LittleEndian};
-<<<<<<< HEAD
 use generic_array::typenum;
-=======
 use log::trace;
 use merkletree::store::StoreConfig;
->>>>>>> e6055a1e
 use paired::bls12_381::{Bls12, Fr};
 use rayon::prelude::*;
 use serde::{Deserialize, Serialize};
@@ -25,6 +22,7 @@
 use crate::parameter_cache::ParameterSetMetadata;
 use crate::proof::{NoRequirements, ProofScheme};
 use crate::sector::*;
+use crate::stacked::QUAD_ARITY;
 use crate::util::NODE_SIZE;
 
 #[derive(Debug, Clone)]
@@ -341,7 +339,7 @@
             "Generating proof for tree of len {} with leafs {}, and cached_layers {}",
             tree.len(),
             tree_leafs,
-            StoreConfig::default_cached_above_base_layer(tree_leafs)
+            StoreConfig::default_cached_above_base_layer(tree_leafs, QUAD_ARITY)
         );
         let inclusion_proofs = measure_op(Operation::PostInclusionProofs, || {
             (0..pub_params.challenge_count)
@@ -360,7 +358,9 @@
                         .map(move |i| {
                             let (proof, _) = tree.gen_proof_and_partial_tree(
                                 challenged_leaf_start as usize + i,
-                                StoreConfig::default_cached_above_base_layer(tree_leafs),
+                                StoreConfig::default_cached_above_base_layer(
+                                    tree_leafs, QUAD_ARITY,
+                                ),
                             )?;
                             Ok(MerkleProof::new_from_proof(&proof))
                         })
@@ -443,7 +443,7 @@
     use crate::merkle::QuadMerkleTree;
 
     fn test_election_post<H: Hasher>() {
-        use merkletree::store::{StoreConfig, StoreConfigDataVersion};
+        use merkletree::store::StoreConfigDataVersion;
 
         let rng = &mut XorShiftRng::from_seed(crate::TEST_SEED);
 
