--- conflicted
+++ resolved
@@ -9,11 +9,7 @@
 use ff::Field;
 use paired::Engine;
 
-<<<<<<< HEAD
-/// Insert `element` after the nth element of `elements`, where `path_bits` represents n, least-significant bit first.
-=======
 /// Insert `element` after the nth 1-indexed element of `elements`, where `path_bits` represents n, least-significant bit first.
->>>>>>> b78d72a2
 /// The returned result contains a new vector of `AllocatedNum`s with `element` inserted, and constraints are enforced.
 /// `elements.len() + 1` must be a power of two.
 pub fn insert<E: Engine, CS: ConstraintSystem<E>>(
@@ -191,11 +187,7 @@
                 assert!(cs.is_satisfied());
                 assert_eq!(elements[index].get_value(), selected.get_value());
 
-<<<<<<< HEAD
-                // One constraint per non-leaf node of a binary tree with size leaves.
-=======
                 // One constraint per non-leaf node of a binary tree with `size` leaves.
->>>>>>> b78d72a2
                 let expected_constraints = size - 1;
 
                 let actual_constraints = cs.num_constraints() - test_constraints;
