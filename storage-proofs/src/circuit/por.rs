--- conflicted
+++ resolved
@@ -350,28 +350,16 @@
             commitment: Some(tree.root()),
         };
 
-<<<<<<< HEAD
         let setup_params = compound_proof::SetupParams {
             vanilla_params: merklepor::SetupParams {
                 leaves,
                 private: false,
             },
             partitions: None,
+            priority: false,
         };
         let public_params =
             PoRCompound::<PedersenHasher, typenum::U2>::setup(&setup_params).expect("setup failed");
-=======
-            let setup_params = compound_proof::SetupParams {
-                vanilla_params: merklepor::SetupParams {
-                    leaves,
-                    private: false,
-                },
-                partitions: None,
-                priority: false,
-            };
-            let public_params =
-                PoRCompound::<PedersenHasher>::setup(&setup_params).expect("setup failed");
->>>>>>> e6055a1e
 
         let private_inputs = merklepor::PrivateInputs::<PedersenHasher, typenum::U2>::new(
             bytes_into_fr::<Bls12>(data_at_node(data.as_slice(), public_inputs.challenge).unwrap())
