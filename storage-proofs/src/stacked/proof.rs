--- conflicted
+++ resolved
@@ -514,13 +514,8 @@
         // comm_r = H(comm_c || comm_r_last)
         let comm_r: H::Domain = H::Function::hash2(&tree_c.root(), &tree_r_last.root());
 
-<<<<<<< HEAD
         assert_eq!(tree_r_last.len(), tree_c.len());
-=======
-        assert_eq!(tree_d.len(), tree_r_last.len());
-        assert_eq!(tree_d.len(), tree_c.len());
-
->>>>>>> e6055a1e
+
         tree_d_config.size = Some(tree_d.len());
         tree_r_last_config.size = Some(tree_r_last.len());
         tree_c_config.size = Some(tree_c.len());
@@ -729,7 +724,7 @@
         let config = StoreConfig::new(
             cache_dir.path(),
             CacheKey::CommDTree.to_string(),
-            StoreConfig::default_cached_above_base_layer(nodes),
+            StoreConfig::default_cached_above_base_layer(nodes, BINARY_ARITY),
         );
 
         StackedDrg::<H, Blake2sHasher>::replicate(
@@ -796,7 +791,7 @@
         let config = StoreConfig::new(
             cache_dir.path(),
             CacheKey::CommDTree.to_string(),
-            StoreConfig::default_cached_above_base_layer(n),
+            StoreConfig::default_cached_above_base_layer(n, BINARY_ARITY),
         );
 
         let pp = StackedDrg::<H, Blake2sHasher>::setup(&sp).expect("setup failed");
