[package]
name = "storage-proofs-core"
version = "5.3.0"
authors = ["dignifiedquire <me@dignifiedquire.com>"]
description = "Core parts for proofs of storage"
license = "MIT OR Apache-2.0"
edition = "2018"
repository = "https://github.com/filecoin-project/rust-fil-proofs"
readme = "README.md"

[lib]
bench = false

[dependencies]
rand = "0.7"
merkletree = "0.21.0"
byteorder = "1"
config = { version = "0.10.1", default-features = false, features = ["toml"] }
itertools = "0.9"
lazy_static = "1.2"
memmap = "0.7"
aes = "0.6"
block-modes = "0.7"
sha2 = "0.9.1"
tempfile = "3"
fs2 = "0.4"
rayon = "1.0.0"
serde = { version = "1.0", features = ["derive"]}
blake2b_simd = "0.5"
blake2s_simd = "0.5"
toml = "0.5"
ff = { version = "0.2.3", package = "fff" }
bellperson = { version = "0.11", default-features = false }
serde_json = "1.0"
log = "0.4.7"
rand_chacha = "0.2.1"
hex = "0.4.0"
generic-array = "0.14.4"
anyhow = "1.0.23"
thiserror = "1.0.6"
<<<<<<< HEAD
neptune = { git = "https://github.com/filestar-project/neptune.git", version = "1.2.3", features = ["gpu"] }
=======
neptune = { version = "2.1.0", default-features = false, features = ["gpu"] }
>>>>>>> 5157a0f4
cpu-time = { version = "1.0", optional = true }
gperftools = { version = "0.2", optional = true }
num_cpus = "1.10.1"

[dev-dependencies]
proptest = "0.10"
criterion = "0.3"
bitvec = "0.17"
rand_xorshift = "0.2.0"
pretty_assertions = "0.6.1"
sha2raw = { path = "../../sha2raw", version = "^2.0.0"}

[features]
default = ["gpu", "pairing"]
simd = []
asm = ["sha2/sha2-asm"]
big-sector-sizes-bench = []
gpu = ["bellperson/gpu"]
measurements = ["cpu-time", "gperftools"]
profile = ["measurements"]
pairing = ["bellperson/pairing", "neptune/pairing", "bellperson/pairing-serde"]
blst = ["bellperson/blst", "neptune/blst", "bellperson/blst-serde"]

[[bench]]
name = "sha256"
harness = false

[[bench]]
name = "blake2s"
harness = false

[[bench]]
name = "drgraph"
harness = false

[[bench]]
name = "xor"
harness = false

[[bench]]
name = "fr"
harness = false

[[bench]]
name = "merkle"
harness = false

[[bench]]
name = "misc"
harness = false<|MERGE_RESOLUTION|>--- conflicted
+++ resolved
@@ -38,11 +38,7 @@
 generic-array = "0.14.4"
 anyhow = "1.0.23"
 thiserror = "1.0.6"
-<<<<<<< HEAD
 neptune = { git = "https://github.com/filestar-project/neptune.git", version = "1.2.3", features = ["gpu"] }
-=======
-neptune = { version = "2.1.0", default-features = false, features = ["gpu"] }
->>>>>>> 5157a0f4
 cpu-time = { version = "1.0", optional = true }
 gperftools = { version = "0.2", optional = true }
 num_cpus = "1.10.1"
