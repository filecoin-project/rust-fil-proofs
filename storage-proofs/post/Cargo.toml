[package]
name = "storage-proofs-post"
version = "5.3.0"
authors = ["dignifiedquire <me@dignifiedquire.com>"]
license = "MIT OR Apache-2.0"
description = "Proofs of Space Time"
edition = "2018"
repository = "https://github.com/filecoin-project/rust-fil-proofs"
readme = "README.md"

[dependencies]
storage-proofs-core = { path = "../core", version = "^5.0.0", default-features = false}
rand = "0.7"
merkletree = "0.21.0"
byteorder = "1"
crossbeam = "0.8"
sha2 = "0.9.1"
rayon = "1.0.0"
serde = { version = "1.0", features = ["derive"]}
blake2b_simd = "0.5"
blake2s_simd = "0.5"
ff = { version = "0.2.3", package = "fff" }
bellperson = { version = "0.11", default-features = false }
log = "0.4.7"
hex = "0.4.0"
generic-array = "0.14.4"
anyhow = "1.0.23"
<<<<<<< HEAD
neptune = { git = "https://github.com/filestar-project/neptune.git", version = "1.2.3", features = ["gpu"] }
=======
neptune = { version = "2.1.0", default-features = false, features = ["gpu"] }
>>>>>>> 5157a0f4
num_cpus = "1.10.1"

[dev-dependencies]
tempfile = "3"
pretty_assertions = "0.6.1"
rand_xorshift = "0.2.0"

[features]
default = ["pairing", "gpu"]
gpu = ["storage-proofs-core/gpu"]
pairing = ["storage-proofs-core/pairing", "bellperson/pairing", "neptune/pairing"]
blst = ["storage-proofs-core/blst", "bellperson/blst", "neptune/blst"]
<|MERGE_RESOLUTION|>--- conflicted
+++ resolved
@@ -25,11 +25,7 @@
 hex = "0.4.0"
 generic-array = "0.14.4"
 anyhow = "1.0.23"
-<<<<<<< HEAD
 neptune = { git = "https://github.com/filestar-project/neptune.git", version = "1.2.3", features = ["gpu"] }
-=======
-neptune = { version = "2.1.0", default-features = false, features = ["gpu"] }
->>>>>>> 5157a0f4
 num_cpus = "1.10.1"
 
 [dev-dependencies]
