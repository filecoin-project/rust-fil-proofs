[package]
name = "storage-proofs-porep"
version = "5.3.0"
authors = ["dignifiedquire <me@dignifiedquire.com>"]
description = "Proofs of replication"
license = "MIT OR Apache-2.0"
edition = "2018"
repository = "https://github.com/filecoin-project/rust-fil-proofs"
readme = "README.md"

[dependencies]
crossbeam = "0.8"
digest = "0.9"
storage-proofs-core = { path = "../core", version = "^5.0.0", default-features = false}
sha2raw = { path = "../../sha2raw", version = "^2.0.0"}
rand = "0.7"
merkletree = "0.21.0"
mapr = "0.8.0"
num-bigint = "0.2"
num-traits = "0.2"
sha2 = { version = "0.9.1", features = ["compress"] }
rayon = "1.0.0"
serde = { version = "1.0", features = ["derive"]}
serde_json = "1.0"
ff = { version = "0.2.3", package = "fff" }
bellperson = { version = "0.11", default-features = false }
log = "0.4.7"
pretty_assertions = "0.6.1"
generic-array = "0.14.4"
anyhow = "1.0.23"
<<<<<<< HEAD
neptune = { git = "https://github.com/filestar-project/neptune.git", version = "1.2.3", features = ["gpu"] }
=======
neptune = { version = "2.1.0", default-features = false, features = ["gpu"] }
>>>>>>> 5157a0f4
num_cpus = "1.10.1"
hex = "0.4.2"
bincode = "1.1.2"
byteorder = "1.3.4"
<<<<<<< HEAD
femme = "1.3.0"
=======
lazy_static = "1.2"
byte-slice-cast = "1.0.0"
hwloc = "0.3.0"
libc = "0.2"
>>>>>>> 5157a0f4

[dev-dependencies]
tempfile = "3"
rand_xorshift = "0.2.0"
criterion = "0.3.2"
glob = "0.3.0"
pretty_env_logger = "0.4.0"

[features]
default = ["pairing", "gpu"]
gpu = ["storage-proofs-core/gpu"]
pairing = ["storage-proofs-core/pairing", "bellperson/pairing", "neptune/pairing"]
blst = ["storage-proofs-core/blst", "bellperson/blst", "neptune/blst"]

[[bench]]
name = "encode"
harness = false

[[bench]]
name = "parents"
harness = false<|MERGE_RESOLUTION|>--- conflicted
+++ resolved
@@ -28,23 +28,15 @@
 pretty_assertions = "0.6.1"
 generic-array = "0.14.4"
 anyhow = "1.0.23"
-<<<<<<< HEAD
 neptune = { git = "https://github.com/filestar-project/neptune.git", version = "1.2.3", features = ["gpu"] }
-=======
-neptune = { version = "2.1.0", default-features = false, features = ["gpu"] }
->>>>>>> 5157a0f4
 num_cpus = "1.10.1"
 hex = "0.4.2"
 bincode = "1.1.2"
 byteorder = "1.3.4"
-<<<<<<< HEAD
-femme = "1.3.0"
-=======
 lazy_static = "1.2"
 byte-slice-cast = "1.0.0"
 hwloc = "0.3.0"
 libc = "0.2"
->>>>>>> 5157a0f4
 
 [dev-dependencies]
 tempfile = "3"
