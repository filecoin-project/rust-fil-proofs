use blstrs::Scalar as Fr;
use filecoin_hashers::{
    poseidon::PoseidonHasher, sha256::Sha256Hasher, Hasher, PoseidonLookup, GROTH16_STRENGTH,
    HALO2_STRENGTH,
};
use generic_array::typenum::{Unsigned, U0, U2, U8};
use halo2_proofs::pasta::{Fp, Fq};
use lazy_static::lazy_static;
use merkletree::store::DiskStore;
use neptune::{
    hash_type::{CType, HashType},
    poseidon::PoseidonConstants,
};
<<<<<<< HEAD
use storage_proofs_core::{
    merkle::{BinaryMerkleTree, LCTree},
    SECTOR_NODES_16_KIB, SECTOR_NODES_16_MIB, SECTOR_NODES_1_KIB, SECTOR_NODES_2_KIB,
    SECTOR_NODES_32_GIB, SECTOR_NODES_32_KIB, SECTOR_NODES_4_KIB, SECTOR_NODES_512_MIB,
    SECTOR_NODES_64_GIB, SECTOR_NODES_8_KIB, SECTOR_NODES_8_MIB,
};
use typemap::ShareMap;
=======
use storage_proofs_core::merkle::{BinaryMerkleTree, LCTree, MerkleTreeTrait};

// Use a custom domain separation tag when generating randomness phi, rho, and challenges bits.
pub const HASH_TYPE_GEN_RANDOMNESS: HashType<Fr, U2> = HashType::Custom(CType::Arbitrary(1));
>>>>>>> 128f7209

lazy_static! {
    // Use a custom domain separation tag `HashType` when using Poseidon to generate randomness
    // (i.e. phi, rho, and challenges bits).
    pub static ref POSEIDON_CONSTANTS_GEN_RANDOMNESS_BLS: PoseidonConstants<Fr, U2> =
        PoseidonConstants::new_with_strength_and_type(
            GROTH16_STRENGTH,
            HashType::Custom(CType::Arbitrary(1)),
        );

    pub static ref POSEIDON_CONSTANTS_GEN_RANDOMNESS_PALLAS: PoseidonConstants<Fp, U2> =
        PoseidonConstants::new_with_strength_and_type(
            HALO2_STRENGTH,
            HashType::Custom(CType::Arbitrary(1)),
        );

    pub static ref POSEIDON_CONSTANTS_GEN_RANDOMNESS_VESTA: PoseidonConstants<Fq, U2> =
        PoseidonConstants::new_with_strength_and_type(
            HALO2_STRENGTH,
            HashType::Custom(CType::Arbitrary(1)),
        );

    pub static ref POSEIDON_CONSTANTS_GEN_RANDOMNESS: ShareMap = {
        let mut tm = ShareMap::custom();
        tm.insert::<PoseidonLookup<Fr, U2>>(&*POSEIDON_CONSTANTS_GEN_RANDOMNESS_BLS);
        tm.insert::<PoseidonLookup<Fp, U2>>(&*POSEIDON_CONSTANTS_GEN_RANDOMNESS_PALLAS);
        tm.insert::<PoseidonLookup<Fq, U2>>(&*POSEIDON_CONSTANTS_GEN_RANDOMNESS_VESTA);
        tm
    };
}

pub const ALLOWED_SECTOR_SIZES: [usize; 11] = [
    // testing sector-sizes
    SECTOR_NODES_1_KIB,
    SECTOR_NODES_2_KIB,
    SECTOR_NODES_4_KIB,
    SECTOR_NODES_8_KIB,
    SECTOR_NODES_16_KIB,
    SECTOR_NODES_32_KIB,
    SECTOR_NODES_8_MIB,
    SECTOR_NODES_16_MIB,
    SECTOR_NODES_512_MIB,
    // production sector-sizes
    SECTOR_NODES_32_GIB,
    SECTOR_NODES_64_GIB,
];

// Note: these TreeD constants are only valid for the non-Poseidon version of EmptySectorUpdate;
// EmptySectorUpdate-Poseidon uses TreeR for its TreeD.
pub type TreeDHasher<F> = Sha256Hasher<F>;
pub type TreeDDomain<F> = <TreeDHasher<F> as Hasher>::Domain;
pub type TreeD<F> = BinaryMerkleTree<TreeDHasher<F>>;
pub type TreeDStore<F> = DiskStore<TreeDDomain<F>>;
pub type TreeDArity = U2;

<<<<<<< HEAD
pub type TreeRHasher<F> = PoseidonHasher<F>;
pub type TreeRDomain<F> = <TreeRHasher<F> as Hasher>::Domain;
pub type TreeR<F, U, V, W> = LCTree<TreeRHasher<F>, U, V, W>;
// All valid TreeR shapes have the same base-tree shape.
pub type TreeRBase<F> = LCTree<TreeRHasher<F>, U8, U0, U0>;
=======
pub type TreeRHasher = PoseidonHasher;
pub type TreeRDomain = PoseidonDomain;
// All valid TreeR's have the same base-tree shape.
pub type TreeRBaseTree = LCTree<TreeRHasher, U8, U0, U0>;
>>>>>>> 128f7209

// The number of groth16 partitions for the given sector size.
pub const fn partition_count(sector_nodes: usize) -> usize {
    if sector_nodes <= SECTOR_NODES_8_KIB {
        1
    } else if sector_nodes <= SECTOR_NODES_32_KIB {
        2
    } else if sector_nodes <= SECTOR_NODES_16_MIB {
        4
    } else {
        16
    }
}

// The number of challenges per groth16 partition proof.
pub const fn challenge_count(sector_nodes: usize) -> usize {
    if sector_nodes <= SECTOR_NODES_16_MIB {
        10
    } else {
        86
    }
}

// Number of challenges per EmtpySectorUpdate-Poseidon partition proof; note
// EmptySectorUpdate-Poseidon proofs are single partition.
pub const fn challenge_count_poseidon(sector_nodes: usize) -> usize {
    challenge_count(sector_nodes) * partition_count(sector_nodes)
}

// Returns the `h` values allowed for the given sector-size. Each `h` value is a possible number of
// high bits taken from each challenge `c`. A single value of `h = hs[i]` is taken from `hs` for
// each proof; the circuit takes `h_select = 2^i` as a public input.
pub const fn hs(sector_nodes: usize) -> [usize; 6] {
    if sector_nodes <= SECTOR_NODES_32_KIB {
        [1; 6]
    } else {
        [7, 8, 9, 10, 11, 12]
    }
}

// The number of leafs in each partition's apex-tree.
pub const fn apex_leaf_count(sector_nodes: usize) -> usize {
    if sector_nodes <= SECTOR_NODES_8_KIB {
        8
    } else {
        128
    }
}

pub fn validate_tree_r_shape<U, V, W>(sector_nodes: usize)
where
    // Use `Unsigned` rather than `PoseidonArity<F>` because `PoseidonArity` requires adding an
    // additional type parameter `F: PrimeField` to this function (which we don't need).
    U: Unsigned,
    V: Unsigned,
    W: Unsigned,
{
    let base_arity = U::to_usize();
    let sub_arity = V::to_usize();
    let top_arity = W::to_usize();
    let arities = (base_arity, sub_arity, top_arity);

    let arities_expected = match sector_nodes {
        SECTOR_NODES_1_KIB => (8, 4, 0),
        SECTOR_NODES_2_KIB => (8, 0, 0),
        SECTOR_NODES_4_KIB => (8, 2, 0),
        SECTOR_NODES_8_KIB => (8, 4, 0),
        SECTOR_NODES_16_KIB => (8, 8, 0),
        SECTOR_NODES_32_KIB => (8, 8, 2),
        SECTOR_NODES_8_MIB => (8, 0, 0),
        SECTOR_NODES_16_MIB => (8, 2, 0),
        SECTOR_NODES_512_MIB => (8, 0, 0),
        SECTOR_NODES_32_GIB => (8, 8, 0),
        SECTOR_NODES_64_GIB => (8, 8, 2),
        _ => unimplemented!("sector-size not supported"),
    };

    assert_eq!(arities, arities_expected);
}<|MERGE_RESOLUTION|>--- conflicted
+++ resolved
@@ -11,7 +11,6 @@
     hash_type::{CType, HashType},
     poseidon::PoseidonConstants,
 };
-<<<<<<< HEAD
 use storage_proofs_core::{
     merkle::{BinaryMerkleTree, LCTree},
     SECTOR_NODES_16_KIB, SECTOR_NODES_16_MIB, SECTOR_NODES_1_KIB, SECTOR_NODES_2_KIB,
@@ -19,12 +18,9 @@
     SECTOR_NODES_64_GIB, SECTOR_NODES_8_KIB, SECTOR_NODES_8_MIB,
 };
 use typemap::ShareMap;
-=======
-use storage_proofs_core::merkle::{BinaryMerkleTree, LCTree, MerkleTreeTrait};
 
 // Use a custom domain separation tag when generating randomness phi, rho, and challenges bits.
 pub const HASH_TYPE_GEN_RANDOMNESS: HashType<Fr, U2> = HashType::Custom(CType::Arbitrary(1));
->>>>>>> 128f7209
 
 lazy_static! {
     // Use a custom domain separation tag `HashType` when using Poseidon to generate randomness
@@ -80,18 +76,11 @@
 pub type TreeDStore<F> = DiskStore<TreeDDomain<F>>;
 pub type TreeDArity = U2;
 
-<<<<<<< HEAD
-pub type TreeRHasher<F> = PoseidonHasher<F>;
 pub type TreeRDomain<F> = <TreeRHasher<F> as Hasher>::Domain;
 pub type TreeR<F, U, V, W> = LCTree<TreeRHasher<F>, U, V, W>;
 // All valid TreeR shapes have the same base-tree shape.
 pub type TreeRBase<F> = LCTree<TreeRHasher<F>, U8, U0, U0>;
-=======
-pub type TreeRHasher = PoseidonHasher;
-pub type TreeRDomain = PoseidonDomain;
-// All valid TreeR's have the same base-tree shape.
-pub type TreeRBaseTree = LCTree<TreeRHasher, U8, U0, U0>;
->>>>>>> 128f7209
+pub type TreeRHasher<F> = PoseidonHasher<F>;
 
 // The number of groth16 partitions for the given sector size.
 pub const fn partition_count(sector_nodes: usize) -> usize {
